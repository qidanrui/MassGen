--- conflicted
+++ resolved
@@ -42,13 +42,7 @@
     consensus_reached: bool = False
     final_solution_agent_id: int | None = None
     total_rounds: int = 0
-<<<<<<< HEAD
     extracted_answer: Optional[str] = None
-=======
-    extracted_answer: str | None = None
-    is_answer_correct: bool | None = None
-    expected_answer: str | None = None
->>>>>>> 89456790
     metrics: SystemMetrics = field(default_factory=SystemMetrics)
 
 
@@ -105,39 +99,6 @@
     return extracted_answers[0]["answer"]
 
 
-<<<<<<< HEAD
-=======
-def evaluate_answer(extracted_answer: str, expected_answer: str, answer_type: str = "exactMatch") -> bool:
-    """
-    Evaluate if the extracted answer matches the expected answer.
-
-    Args:
-        extracted_answer: The answer extracted from the winning solution
-        expected_answer: The expected correct answer
-        answer_type: Type of matching ("exactMatch", etc.)
-
-    Returns:
-        True if the answer is considered correct
-    """
-    if not extracted_answer or not expected_answer:
-        return False
-
-    extracted_clean = extracted_answer.strip().lower()
-    expected_clean = expected_answer.strip().lower()
-
-    if answer_type in ["exactMatch", "multipleChoice"]:
-        # Check for exact match
-        if extracted_clean == expected_clean:
-            return True
-
-    else:
-        # TODO: add more answer types
-        pass
-
-    return False
-
-
->>>>>>> 89456790
 class MassOrchestrationSystem:
     """
     Central orchestration system for managing multiple agents in the MASS framework.
@@ -744,28 +705,6 @@
         # Also use any pre-parsed final answer from the winning solution
         if not extracted_answer and winning_agent_state.final_answer:
             extracted_answer = winning_agent_state.final_answer
-<<<<<<< HEAD
-=======
-
-        # Evaluate answer if expected answer is available
-        is_correct = None
-        if self.system_state.expected_answer:
-            # Get answer_type from task context if available
-            answer_type = "exactMatch"
-            if (
-                self.system_state.task
-                and self.system_state.task.context
-                and "answer_type" in self.system_state.task.context
-            ):
-                answer_type = self.system_state.task.context["answer_type"]
-
-            if extracted_answer:
-                is_correct = evaluate_answer(extracted_answer, self.system_state.expected_answer, answer_type)
-            else:
-                is_correct = False
-
-            self.system_state.is_answer_correct = is_correct
->>>>>>> 89456790
 
         # Calculate final metrics
         total_runtime = (
@@ -805,15 +744,7 @@
             self.log_manager.log_task_completion(final_solution)
 
         return final_solution
-<<<<<<< HEAD
     
-=======
-
-    def set_expected_answer(self, expected_answer: str):
-        """Set the expected answer for evaluation purposes."""
-        self.system_state.expected_answer = expected_answer
-
->>>>>>> 89456790
     def start_phase_timing(self, phase: str):
         """Start timing for a specific phase."""
         self.system_state.metrics.phase_durations[f"{phase}_start"] = time.time()
@@ -871,13 +802,6 @@
                 "question": self.system_state.task.question if self.system_state.task else None,
                 "task_id": self.system_state.task.task_id if self.system_state.task else None,
                 "context": self.system_state.task.context if self.system_state.task else None,
-<<<<<<< HEAD
-=======
-                "expected_answer": self.system_state.expected_answer,
-                "answer_type": self.system_state.task.context.get("answer_type", "exactMatch")
-                if self.system_state.task and self.system_state.task.context
-                else "exactMatch",
->>>>>>> 89456790
             },
             "system_configuration": {
                 "max_rounds": self.max_rounds,
@@ -889,12 +813,7 @@
                 "consensus_reached": self.system_state.consensus_reached,
                 "final_solution_agent_id": self.system_state.final_solution_agent_id,
                 "total_rounds_completed": self.system_state.total_rounds,
-<<<<<<< HEAD
                 "extracted_answer": self.system_state.extracted_answer
-=======
-                "extracted_answer": self.system_state.extracted_answer,
-                "is_answer_correct": self.system_state.is_answer_correct,
->>>>>>> 89456790
             },
             "system_metrics": {
                 "performance": {
