--- conflicted
+++ resolved
@@ -62,65 +62,8 @@
 
     return agent_configs
 
-<<<<<<< HEAD
 # Initialize basic logging
 logging.basicConfig(level=logging.INFO, format='%(asctime)s - %(name)s - %(levelname)s - %(message)s')
-=======
-
-def setup_enhanced_logging(verbose: bool = False):
-    """
-    Set up enhanced logging that writes to both console and timestamped log file.
-
-    Args:
-        verbose: If True, set logging level to DEBUG
-    """
-    # Create logs directory if it doesn't exist
-    os.makedirs("logs", exist_ok=True)
-
-    # Generate timestamp for log filename
-    timestamp = datetime.now().strftime("%Y%m%d_%H%M%S")
-    log_filename = f"logs/{timestamp}.log"
-
-    # Set logging level
-    log_level = logging.DEBUG if verbose else logging.INFO
-
-    # Create formatters for console and file
-    detailed_formatter = logging.Formatter(
-        "%(asctime)s - %(name)s - %(levelname)s - [%(filename)s:%(lineno)d] - %(message)s"
-    )
-    console_formatter = logging.Formatter("%(asctime)s - %(levelname)s - %(message)s")
-
-    # Get root logger
-    root_logger = logging.getLogger()
-    root_logger.setLevel(log_level)
-
-    # Clear any existing handlers
-    root_logger.handlers.clear()
-
-    # Create console handler
-    console_handler = logging.StreamHandler(sys.stdout)
-    console_handler.setLevel(log_level)
-    console_handler.setFormatter(console_formatter)
-    root_logger.addHandler(console_handler)
-
-    # Create file handler
-    file_handler = logging.FileHandler(log_filename, mode="w", encoding="utf-8")
-    file_handler.setLevel(logging.DEBUG)  # Always log everything to file
-    file_handler.setFormatter(detailed_formatter)
-    root_logger.addHandler(file_handler)
-
-    # Log the setup
-    logger = logging.getLogger(__name__)
-    logger.info(f"Enhanced logging initialized. Log file: {log_filename}")
-    logger.info(f"Console log level: {log_level}")
-    logger.info(f"File log level: DEBUG")
-
-    return log_filename
-
-
-# Initialize basic logging (will be enhanced in main() if needed)
-logging.basicConfig(level=logging.INFO, format="%(asctime)s - %(name)s - %(levelname)s - %(message)s")
->>>>>>> 89456790
 logger = logging.getLogger(__name__)
 
 # Global reference for cleanup
@@ -179,15 +122,9 @@
         self.max_rounds = self.config.get("max_rounds", 5)
         self.consensus_threshold = self.config.get("consensus_threshold", 1.0)
         self.parallel_execution = self.config.get("parallel_execution", True)
-<<<<<<< HEAD
         self.check_update_frequency = self.config.get("check_update_frequency", 3)
 
     def initialize_system(self, agent_configs: List[Dict[str, Any]]):
-=======
-        self.check_update_frequency = self.config.get("check_update_frequency", 3)  # Default 3 seconds as per README
-
-    def initialize_system(self, agent_configs: list[dict[str, Any]]):
->>>>>>> 89456790
         """
         Initialize the orchestration system and agents.
 
@@ -202,51 +139,25 @@
         logger.info(f"  - Consensus threshold: {self.consensus_threshold}")
         logger.info(f"  - Parallel execution: {self.parallel_execution}")
         logger.info(f"  - Agent count: {len(agent_configs)}")
-<<<<<<< HEAD
         
         # Initialize logging system
         logger.info("Initializing logging system...")
         self.log_manager = initialize_logging(non_blocking=True)
         logger.info(f"✓ Logging system initialized")
         
-=======
-
-        # Initialize comprehensive logging system
-        logger.info("Initializing comprehensive logging system...")
-
-        # Check for non-blocking mode (useful if logging system is causing hangs)
-        non_blocking_mode = os.environ.get("MASS_NON_BLOCKING_LOGGING", "false").lower() in ("true", "1", "yes")
-        if non_blocking_mode:
-            logger.info("⚠️  Non-blocking logging mode enabled via MASS_NON_BLOCKING_LOGGING")
-
-        self.log_manager = initialize_logging(non_blocking=non_blocking_mode)
-        logger.info(f"✓ Logging system initialized with session ID: {self.log_manager.session_id}")
-
->>>>>>> 89456790
         # Create orchestration system
         logger.info("Creating orchestration system...")
         self.orchestration_system = MassOrchestrationSystem(
             max_rounds=self.max_rounds, consensus_threshold=self.consensus_threshold
         )
-<<<<<<< HEAD
-        
-=======
-        logger.debug(f"Orchestration system created with consensus threshold {self.consensus_threshold}")
-
->>>>>>> 89456790
+        
         # Create and register agents
         logger.info("Creating and registering agents...")
         self.agents = []
         for i, agent_config in enumerate(agent_configs):
             agent_type = agent_config.get("type", "openai")
             agent_kwargs = agent_config.get("kwargs", {})
-<<<<<<< HEAD
-            
-=======
-
-            logger.debug(f"Creating agent {i} of type '{agent_type}' with kwargs: {agent_kwargs}")
-
->>>>>>> 89456790
+            
             try:
                 agent = create_agent(
                     agent_type=agent_type,
@@ -269,27 +180,16 @@
             orchestration_system=self.orchestration_system,
             parallel_execution=self.parallel_execution,
             check_update_frequency=self.check_update_frequency,
-<<<<<<< HEAD
             streaming_display=True,
             stream_callback=None
         )
         
-=======
-            streaming_display=True,  # Enable streaming display
-            stream_callback=None,  # Use default terminal display
-        )
-        logger.debug(
-            f"Workflow manager created with parallel={self.parallel_execution}, check_update_frequency={self.check_update_frequency}"
-        )
-
->>>>>>> 89456790
         # Connect streaming orchestrator to orchestration system
         if self.workflow_manager.streaming_orchestrator:
             self.orchestration_system.streaming_orchestrator = self.workflow_manager.streaming_orchestrator
 
         logger.info("✓ MASS system initialization completed successfully")
         logger.info("=" * 60)
-<<<<<<< HEAD
     
     def cleanup_agents(self):
         """Clean up all agent resources to prevent hanging processes."""
@@ -309,10 +209,6 @@
         logger.info(f"Phase {phase}: {current}/{total} completed")
     
     def run_task(self, task: TaskInput, progress_callback: Optional[callable] = None) -> Dict[str, Any]:
-=======
-
-    def run_task(self, task: TaskInput, progress_callback: callable | None = None) -> dict[str, Any]:
->>>>>>> 89456790
         """
         Run the MASS workflow on a given task.
 
@@ -336,13 +232,8 @@
 
         # Add default progress callback if none provided
         if progress_callback is None:
-<<<<<<< HEAD
             progress_callback = self._default_progress_callback
         
-=======
-            progress_callback = self._enhanced_progress_callback
-
->>>>>>> 89456790
         # Record workflow start time
         import time
 
@@ -354,13 +245,8 @@
 
         # Calculate total execution time
         workflow_duration = time.time() - workflow_start
-<<<<<<< HEAD
         
         # Log results summary
-=======
-
-        # Log detailed results summary
->>>>>>> 89456790
         logger.info("=" * 80)
         logger.info("WORKFLOW EXECUTION COMPLETED")
         logger.info("=" * 80)
@@ -372,22 +258,11 @@
                 final_sol = results["final_solution"]
                 logger.info(f"🏆 Final solution details:")
                 logger.info(f"  - Winning agent: {final_sol['agent_id']}")
-<<<<<<< HEAD
                 logger.info(f"  - Answer: {final_sol.get('extracted_answer', 'No answer extracted')}")
-=======
-                logger.info(f"  - Vote distribution: {final_sol.get('vote_distribution', 'N/A')}")
-                logger.info(
-                    f"  - Solution length: {len(final_sol.get('solution', '')) if final_sol.get('solution') else 0} characters"
-                )
-                logger.debug(
-                    f"  - Solution preview: {final_sol.get('solution', '')[:500]}{'...' if len(final_sol.get('solution', '')) > 500 else ''}"
-                )
->>>>>>> 89456790
         else:
             logger.error("❌ MASS workflow failed")
             error_msg = results.get("error", "Unknown error")
             logger.error(f"Error details: {error_msg}")
-<<<<<<< HEAD
         
         logger.info("=" * 80)
         return results
@@ -400,48 +275,6 @@
             question: The question/task to solve
             model_names: List of model names to use (e.g., ["gpt-4o", "gemini-2.5-flash"])
             
-=======
-            logger.debug(f"Full error context: {results}")
-
-        # Log phase results summary
-        if "phase_results" in results:
-            logger.info("📊 Phase execution summary:")
-            for phase, phase_results in results["phase_results"].items():
-                if isinstance(phase_results, list):
-                    success_count = sum(1 for r in phase_results if r.get("success", False))
-                    logger.info(f"  - {phase}: {success_count}/{len(phase_results)} agents successful")
-
-        logger.info("=" * 80)
-
-        # Cleanup agents and logging system
-        try:
-            # Clean up agent resources first
-            self.cleanup_agents()
-
-            # Then cleanup logging system (if not using run_task_from_file)
-            if hasattr(self, "log_manager") and self.log_manager:
-                cleanup_logging()
-        except Exception as e:
-            logger.warning(f"Warning: Failed to cleanup resources: {e}")
-
-        return results
-
-    def run_task_from_file(
-        self,
-        task_file_path: str,
-        model_names: list[str],
-        output_file_path: str | None = None,
-    ) -> dict[str, Any]:
-        """
-        Run the MASS system on a task loaded from a JSON file.
-        Now includes expected answer loading and evaluation.
-
-        Args:
-            task_file_path: Path to the JSON file containing the task
-            model_names: List of model names to use (e.g., ["gpt-4o", "gemini-2.5-flash", "grok-4"])
-            output_file_path: Optional path to save the results
-
->>>>>>> 89456790
         Returns:
             Dictionary containing:
             - success: bool indicating if workflow succeeded
@@ -451,7 +284,6 @@
             - error: error message if failed (or None)
         """
         try:
-<<<<<<< HEAD
             
             if os.path.exists(question) and question.endswith(".json"):
                 # load it as a json file
@@ -512,287 +344,22 @@
             }
         finally:
             # Always cleanup
-=======
-            with open(task_file_path, encoding="utf-8") as f:
-                task_data = json.load(f)
-
-            # Extract task information including expected answer
-            task_question = task_data.get("question", "")
-            task_id = task_data.get("id", Path(task_file_path).stem)
-
-            # Build context with all available information for evaluation
-            task_context = {
-                "source_file": task_file_path,
-                "answer": task_data.get("answer"),  # Expected answer
-                "answer_type": task_data.get("answer_type", "exactMatch"),
-                "rationale": task_data.get("rationale"),
-                "raw_subject": task_data.get("raw_subject"),
-                "category": task_data.get("category"),
-                "author_name": task_data.get("author_name"),
-                **task_data.get("context", {}),  # Include any existing context
-            }
-
-            # Create TaskInput with enhanced context
-            task = TaskInput(question=task_question, context=task_context, task_id=task_id)
-
-            print(f"\n📋 Loaded task from: {task_file_path}")
-            print(f"🆔 Task ID: {task_id}")
-            print(f"❓ Question: {task_question}")
-            if task_context.get("answer"):
-                print(f"✅ Expected Answer: {task_context['answer']}")
-            if task_context.get("category"):
-                print(f"📂 Category: {task_context['category']}")
-            if task_context.get("raw_subject"):
-                print(f"📚 Subject: {task_context['raw_subject']}")
-
-        except Exception as e:
-            logger.error(f"Failed to load task from {task_file_path}: {str(e)}")
-            return {
-                "success": False,
-                "error": f"Failed to load task: {str(e)}",
-                "task_file": task_file_path,
-            }
-
-        # Initialize system with agents
-        try:
-            # Convert model names to proper configurations
-            agent_configs = create_agent_configs_from_models(model_names)
-            self.initialize_system(agent_configs)
-        except Exception as e:
-            logger.error(f"Failed to initialize system: {str(e)}")
-            return {
-                "success": False,
-                "error": f"Failed to initialize system: {str(e)}",
-                "task_file": task_file_path,
-            }
-
-        # Run the workflow
-        results = self.run_task(task)
-
-        # Add task file information to results
-        results["task_file"] = task_file_path
-        results["task_data"] = task_data
-
-        # Save results if requested
-        if output_file_path:
->>>>>>> 89456790
             try:
                 self.cleanup_agents()
                 if hasattr(self, 'log_manager') and self.log_manager:
                     cleanup_logging()
             except Exception as e:
-<<<<<<< HEAD
                 logger.warning(f"Warning: Failed to cleanup resources: {e}")
-=======
-                logger.error(f"Failed to save results to {output_file_path}: {str(e)}")
-                results["save_error"] = str(e)
-
-        # Print evaluation summary
-        if results["success"] and results.get("final_solution"):
-            final_solution = results["final_solution"]
-            print("\n" + "─" * 60)
-            print("📊 EVALUATION SUMMARY")
-            print("─" * 60)
-
-            # Final Answer and Evaluation
-            print("\n" + "=" * 40)
-            print("🔥 FINAL ANSWER & EVALUATION")
-            print("=" * 40)
-
-            extracted_answer = final_solution.get("extracted_answer", "None")
-            expected_answer = final_solution.get("expected_answer", "None")
-            is_correct = final_solution.get("is_answer_correct")
-
-            print(f"📝 EXTRACTED ANSWER: {extracted_answer}")
-            print(f"✅ EXPECTED ANSWER: {expected_answer}")
-
-            if is_correct is not None:
-                if is_correct:
-                    print(f"🎉 EVALUATION: ✅ CORRECT")
-                    print(f"🏆 SUCCESS: System found the correct answer")
-                else:
-                    print(f"💥 EVALUATION: ❌ INCORRECT")
-                    print(f"🚨 FAILURE: System did not find the correct answer")
-            else:
-                print("⚠️  EVALUATION: Not Available")
-
-            print("=" * 40)
-            print("=" * 40)
-
-            # Additional performance metrics
-            total_time = final_solution.get("total_runtime", 0.0)
-            print(f"\n⏱️  Total Time: {total_time:.2f} seconds")
-            if total_time == 0.0:
-                print("   ⚠️  Warning: Total time is 0 - timing may not be calculated correctly")
-            print("=" * 60)
-
-        # Cleanup agents and logging system
-        try:
-            # Clean up agent resources first
-            self.cleanup_agents()
-
-            # Then cleanup logging system and export final report with timeout protection
-            if hasattr(self, "log_manager") and self.log_manager:
-                print(f"📋 Exporting comprehensive session logs...")
-
-                # Use timeout for the entire logging cleanup process
-                import threading
-
-                cleanup_result = {"completed": False, "report_file": ""}
-
-                def logging_cleanup_worker():
-                    try:
-                        cleanup_result["report_file"] = self.log_manager.export_full_session_report()
-                        cleanup_logging()
-                        cleanup_result["completed"] = True
-                    except Exception as e:
-                        print(f"Warning: Logging cleanup error: {e}")
-                        cleanup_result["completed"] = True  # Mark as completed even if failed
-
-                # Run cleanup in daemon thread with timeout
-                cleanup_thread = threading.Thread(target=logging_cleanup_worker, daemon=True)
-                cleanup_thread.start()
-                cleanup_thread.join(timeout=45.0)  # 45 second total timeout for logging cleanup
-
-                if cleanup_result["completed"]:
-                    if cleanup_result["report_file"]:
-                        print(f"📄 Full session report: {cleanup_result['report_file']}")
-                    else:
-                        print(f"⚠️  Session report export was skipped or failed")
-                else:
-                    print(f"⏰ Logging cleanup timed out after 45 seconds - forcing exit")
-            else:
-                print(f"ℹ️  No log manager found, skipping logging cleanup")
-
-        except Exception as e:
-            logger.warning(f"Warning: Failed to cleanup resources: {e}")
-            print(f"Warning: Cleanup error: {e}")
-
-        return results
-
-    def run_task_from_dict(self, task_dict: dict[str, Any], model_names: list[str]) -> dict[str, Any]:
-        """
-        Run MASS workflow from a task dictionary.
-
-        Args:
-            task_dict: Dictionary containing task information
-            model_names: List of model names to use
-
-        Returns:
-            Dictionary containing the complete workflow results
-        """
-        # Create task input
-        task = TaskInput(
-            question=task_dict.get("question", ""),
-            context=task_dict,
-            task_id=task_dict.get("id"),
-        )
-
-        # Create agent configurations
-        agent_configs = create_agent_configs_from_models(model_names)
-
-        # Initialize system
-        self.initialize_system(agent_configs)
-
-        # Run the task
-        return self.run_task(task)
-
-    def save_results(self, results: dict[str, Any], output_file: str):
-        """Export results to a JSON file."""
-        try:
-            with open(output_file, "w", encoding="utf-8") as f:
-                json.dump(results, f, indent=2, default=str, ensure_ascii=False)
-            logger.info(f"Results exported to {output_file}")
-        except Exception as e:
-            logger.error(f"Failed to export results to {output_file}: {str(e)}")
-            raise e
-
-    def cleanup_agents(self):
-        """Clean up all agent resources to prevent hanging processes."""
-        if hasattr(self, "agents") and self.agents:
-            logger.info("Cleaning up agent resources...")
-            for agent in self.agents:
-                if hasattr(agent, "cleanup"):
-                    try:
-                        agent.cleanup()
-                        logger.debug(f"✓ Cleaned up Agent {agent.agent_id}")
-                    except Exception as e:
-                        logger.warning(f"Warning: Failed to cleanup Agent {agent.agent_id}: {e}")
-            logger.info("✓ Agent cleanup completed")
-
-    def _load_task_from_file(self, file_path: str) -> TaskInput:
-        """Load task from a JSON file."""
-        try:
-            with open(file_path) as f:
-                task_data = json.load(f)
-
-            return TaskInput(
-                question=task_data.get("question", ""),
-                context=task_data,
-                task_id=task_data.get("id"),
-            )
-        except Exception as e:
-            logger.error(f"Failed to load task from {file_path}: {str(e)}")
-            raise e
-
-    def _default_progress_callback(self, phase: str, current: int, total: int):
-        """Default progress callback that logs progress."""
-        logger.info(f"Phase {phase}: {current}/{total} completed")
-
-    def _enhanced_progress_callback(self, phase: str, current: int, total: int):
-        """Enhanced progress callback with detailed logging and emojis."""
-        import time
-
-        # Calculate progress percentage
-        percentage = (current / total * 100) if total > 0 else 0
-
-        # Progress bar visualization
-        bar_length = 20
-        filled_length = int(bar_length * current // total) if total > 0 else 0
-        bar = "█" * filled_length + "░" * (bar_length - filled_length)
-
-        # Phase-specific emojis
-        phase_emojis = {
-            "initial": "🔵",
-            "collaboration": "🟡",
-            "debate": "🟢",
-            "presentation": "🔴",
-            "processing": "⚙️",
-            "voting": "🗳️",
-            "finalization": "🎯",
-        }
-        emoji = phase_emojis.get(phase, "📊")
-
-        # Enhanced logging with visual elements
-        logger.info(f"{emoji} Phase: {phase.upper()}")
-        logger.info(f"   Progress: [{bar}] {current}/{total} ({percentage:.1f}%)")
-        logger.info(f"   Timestamp: {time.strftime('%H:%M:%S')}")
-
-        # Additional details for specific phases
-        if current == total and total > 0:
-            logger.info(f"   ✅ Phase {phase} completed successfully!")
-        elif current == 0:
-            logger.info(f"   🚀 Starting phase {phase}...")
-
->>>>>>> 89456790
 
 def parse_arguments():
     """Parse command line arguments."""
     parser = argparse.ArgumentParser(description="MASS (Multi-Agent Scaling System)")
 
     parser.add_argument(
-<<<<<<< HEAD
         "--question", "-q",
         type=str,
         required=True,
         help="The question/task to solve"
-=======
-        "--task-file",
-        "-t",
-        type=str,
-        required=True,
-        help="Path to JSON file containing the task",
->>>>>>> 89456790
     )
 
     parser.add_argument(
@@ -800,7 +367,6 @@
         "-a",
         type=str,
         required=True,
-<<<<<<< HEAD
         help="Comma-separated list of model names (e.g., 'gpt-4o,gemini-2.5-flash,grok-4')"
     )
     
@@ -811,29 +377,6 @@
     )
     
     parser.add_argument(
-=======
-        help="Comma-separated list of model names (e.g., 'gpt-4o,gemini-2.5-flash,grok-4')",
-    )
-
-    parser.add_argument("--config", "-c", type=str, help="Path to JSON configuration file")
-
-    parser.add_argument("--output", "-o", type=str, help="Path to output file for results")
-
-    parser.add_argument(
-        "--parallel",
-        action="store_true",
-        default=True,
-        help="Run agents in parallel (default: True)",
-    )
-
-    parser.add_argument(
-        "--sequential",
-        action="store_true",
-        help="Run agents sequentially instead of in parallel",
-    )
-
-    parser.add_argument(
->>>>>>> 89456790
         "--max-rounds",
         type=int,
         default=5,
@@ -846,7 +389,6 @@
         default=1.0,
         help="Consensus threshold (0.0-1.0, default: 1.0 = unanimous)",
     )
-<<<<<<< HEAD
     
     parser.add_argument(
         "--verbose", "-v",
@@ -854,25 +396,12 @@
         help="Enable verbose logging"
     )
     
-=======
-
-    parser.add_argument(
-        "--check-update-frequency",
-        type=float,
-        default=3.0,
-        help="How often agents check for updates in seconds (default: 3.0)",
-    )
-
-    parser.add_argument("--verbose", "-v", action="store_true", help="Enable verbose logging")
-
->>>>>>> 89456790
     return parser.parse_args()
 
 
 def main():
     """Main entry point for command line usage."""
     args = parse_arguments()
-<<<<<<< HEAD
     
     # Set up logging
     log_level = logging.DEBUG if args.verbose else logging.INFO
@@ -928,123 +457,6 @@
     
     # Save results if requested
     if args.output:
-=======
-
-    # Set up enhanced logging with timestamped log file
-    log_filename = setup_enhanced_logging(verbose=args.verbose)
-    logger.info(f"MASS System Starting - Log file: {log_filename}")
-    logger.info(f"Command line arguments: {vars(args)}")
-
-    try:
-        # Load configuration if provided
-        config = {}
-        if args.config:
-            with open(args.config) as f:
-                config = json.load(f)
-
-        # Override config with command line arguments
-        config.update(
-            {
-                "max_rounds": args.max_rounds,
-                "consensus_threshold": args.consensus_threshold,
-                "parallel_execution": not args.sequential if args.sequential else args.parallel,
-                "check_update_frequency": args.check_update_frequency,
-            }
-        )
-
-        # Parse model names
-        model_names = [model.strip() for model in args.agents.split(",")]
-
-        # Validate model names
-        try:
-            available_models = get_available_models()
-            for model_name in model_names:
-                if model_name not in available_models:
-                    logger.error(f"Invalid model name: {model_name}")
-                    logger.error(f"Available models: {', '.join(available_models)}")
-                    sys.exit(1)
-        except Exception as e:
-            logger.error(f"Error validating model names: {str(e)}")
-            sys.exit(1)
-
-        # Validate task file exists
-        if not os.path.exists(args.task_file):
-            logger.error(f"Task file not found: {args.task_file}")
-            sys.exit(1)
-
-        # Create and run MASS system
-        mass_system = MassSystem(config=config)
-        results = mass_system.run_task_from_file(args.task_file, model_names, args.output)
-
-        # The detailed results are already printed by run_task_from_file
-        # Print final summary
-        print("\n" + "─" * 60)
-        print("MASS EXECUTION COMPLETED")
-        print("─" * 60)
-
-        if results["success"]:
-            print(f"✅ Workflow completed successfully in {results['total_workflow_time']:.2f} seconds")
-
-            final_solution = results["final_solution"]
-            if final_solution:
-                print(f"🏆 Final solution from Agent {final_solution['agent_id']}")
-                print(f"📊 Vote distribution: {final_solution['vote_distribution']}")
-
-                # Final Answer Evaluation
-                print("\n" + "─" * 50)
-                print("🔥 FINAL ANSWER EVALUATION")
-                print("─" * 50)
-
-                extracted_answer = final_solution.get("extracted_answer")
-                expected_answer = final_solution.get("expected_answer")
-                is_correct = final_solution.get("is_answer_correct")
-
-                if extracted_answer:
-                    print(f"📝 EXTRACTED ANSWER: {extracted_answer}")
-                else:
-                    print("❌ NO ANSWER EXTRACTED!")
-
-                if expected_answer:
-                    print(f"✅ EXPECTED ANSWER: {expected_answer}")
-
-                if is_correct is not None:
-                    if is_correct:
-                        print(f"🎉 RESULT: ✅ CORRECT")
-                    else:
-                        print(f"💥 RESULT: ❌ INCORRECT")
-                else:
-                    print(f"⚠️  RESULT: Cannot evaluate (no expected answer)")
-
-                print("─" * 50)
-        else:
-            print(f"❌ Workflow failed: {results.get('error', 'Unknown error')}")
-
-            # Even for failed workflows, try to show any partial results
-            final_solution = results.get("final_solution")
-            if final_solution:
-                print("\n⚠️  PARTIAL RESULTS FROM FAILED WORKFLOW:")
-                extracted_answer = final_solution.get("extracted_answer")
-                if extracted_answer:
-                    print(f"📝 Partial Answer Found: {extracted_answer}")
-                else:
-                    print("❌ No answer could be extracted")
-
-        # Results are already saved by run_task_from_file if args.output was provided
-
-        # Exit with appropriate code
-        exit_code = 0 if results["success"] else 1
-        logger.info(f"Exiting with code {exit_code}")
-
-        # Force exit to ensure process terminates even with lingering threads
-        try:
-            sys.exit(exit_code)
-        finally:
-            # Last resort: force process termination if sys.exit doesn't work
-            os._exit(exit_code)
-
-    except Exception as e:
-        logger.error(f"Fatal error: {str(e)}")
->>>>>>> 89456790
         try:
             with open(args.output, 'w', encoding='utf-8') as f:
                 json.dump(result, f, indent=2, ensure_ascii=False)
